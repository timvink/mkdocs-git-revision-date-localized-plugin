# standard library
import logging
import os
from datetime import datetime

# 3rd party
from babel.dates import format_date
from git import Git, GitCommandError, GitCommandNotFound


class Util:
    def __init__(self, path: str = "."):
        self.repo = Git(path)

        # Checks when running builds on CI
        # See https://github.com/timvink/mkdocs-git-revision-date-localized-plugin/issues/10
        if is_shallow_clone(self.repo):
            n_commits = commit_count(self.repo)

            if os.environ.get("GITLAB_CI") and n_commits < 50:
                # Default is GIT_DEPTH of 50 for gitlab
                logging.warning(
                    """
                       Running on a gitlab runner might lead to wrong git revision dates
                       due to a shallow git fetch depth.
                       Make sure to set GIT_DEPTH to 1000 in your .gitlab-ci.yml file.
                       (see https://docs.gitlab.com/ee/user/project/pipelines/settings.html#git-shallow-clone).
                       """
                )
            if os.environ.get("GITHUB_ACTIONS") and n_commits == 1:
                # Default is fetch-depth of 1 for github actions
                logging.warning(
                    """
                       Running on github actions might lead to wrong git revision dates
                       due to a shallow git fetch depth.
                       Try setting fetch-depth to 0 in your github action
                       (see https://github.com/actions/checkout).
                       """
                )

    @staticmethod
    def _date_formats(unix_timestamp: float, locale="en") -> dict:
        """
        Returns different date formats / types.

        Args:
            unix_timestamp (datetiment): a timestamp in seconds since 1970
            locale (str): Locale code of language to use. Defaults to 'en'.

        Returns:
            dict: different date formats
        """

        # Convert to millisecond timestamp
        unix_timestamp = int(unix_timestamp)
        timestamp_in_ms = unix_timestamp * 1000

        revision_date = datetime.utcfromtimestamp(unix_timestamp)

        return {
            "date": format_date(revision_date, format="long", locale=locale),
            "datetime": format_date(revision_date, format="long", locale=locale)
            + " "
            + revision_date.strftime("%H:%M:%S"),
            "iso_date": revision_date.strftime("%Y-%m-%d"),
            "iso_datetime": revision_date.strftime("%Y-%m-%d %H:%M:%S"),
            "timeago": "<span class='timeago' datetime='%s' locale='%s'></span>"
            % (timestamp_in_ms, locale),
        }

    def get_revision_date_for_file(
        self, path: str, locale: str = "en", fallback_to_build_date: bool = False
    ) -> dict:
        """
        Determine localized date variants for a given file

        Args:
            path (str): Location of a markdownfile that is part of a GIT repository
            locale (str, optional): Locale code of language to use. Defaults to 'en'.

        Returns:
            dict: localized date variants
        """
        # perform git log operation
        try:
            unix_timestamp = self.repo.log(path, n=1, date="short", format="%at")
        except GitCommandError as err:
            if fallback_to_build_date:
                unix_timestamp = None
                logging.warning(
                    "Unable to read git logs of '%s'."
                    " Is git log readable?"
                    " Option 'ignoring_missing_git' enabled: so keep building..." % path
                )
            else:
                logging.error(
                    "Unable to read git logs of '%s'. "
                    "To ignore this error, set option 'ignoring_missing_git: true'"
                    % path
                )
                raise err
        except GitCommandNotFound as err:
            if fallback_to_build_date:
                unix_timestamp = None
                logging.warning(
                    "Unable to perform command: git log. Is git installed?"
                    " Option 'ignoring_missing_git' enabled: so keep building..."
                )
            else:
                logging.error(
                    "Unable to perform command: git log. Is git installed?"
                    "To ignore this error, set option 'ignoring_missing_git: true'"
                )
                raise err

        # create timestamp
        if not unix_timestamp:
            unix_timestamp = datetime.utcnow().timestamp()
<<<<<<< HEAD
            logging.warning('%s has no git logs, using current timestamp' % path)
        
        return self._date_formats(unix_timestamp=unix_timestamp, locale=locale)
=======
            logging.warning("%s has no git logs, using current timestamp" % path)

        return self._date_formats(unix_timestamp)
>>>>>>> 3e2e6a7d


def is_shallow_clone(repo: Git) -> bool:
    """
    Helper function to determine if repository
    is a shallow clone.

    References:
    https://github.com/timvink/mkdocs-git-revision-date-localized-plugin/issues/10
    https://stackoverflow.com/a/37203240/5525118

    Args:
        repo (git.Repo): Repository

    Returns:
        bool: If a repo is shallow clone
    """
    return os.path.exists(".git/shallow")


def commit_count(repo: Git) -> bool:
    """
    Helper function to determine the number of commits in a repository

    Args:
        repo (git.Repo): Repository

    Returns:
        count (int): Number of commits
    """
    refs = repo.for_each_ref().split("\n")
    refs = [x.split()[0] for x in refs]

    counts = [int(repo.rev_list(x, count=True, first_parent=True)) for x in refs]
    return max(counts)<|MERGE_RESOLUTION|>--- conflicted
+++ resolved
@@ -116,15 +116,9 @@
         # create timestamp
         if not unix_timestamp:
             unix_timestamp = datetime.utcnow().timestamp()
-<<<<<<< HEAD
             logging.warning('%s has no git logs, using current timestamp' % path)
         
         return self._date_formats(unix_timestamp=unix_timestamp, locale=locale)
-=======
-            logging.warning("%s has no git logs, using current timestamp" % path)
-
-        return self._date_formats(unix_timestamp)
->>>>>>> 3e2e6a7d
 
 
 def is_shallow_clone(repo: Git) -> bool:
