# standard library
import logging
import os
from datetime import datetime
<<<<<<< HEAD
from babel.dates import format_date, format_datetime
=======

# 3rd party
from babel.dates import format_date
from git import Git, GitCommandError, GitCommandNotFound
>>>>>>> be1e0a3d


class Util:
    def __init__(self, path: str = "."):
        self.repo = Git(path)

        # Checks when running builds on CI
        # See https://github.com/timvink/mkdocs-git-revision-date-localized-plugin/issues/10
        if is_shallow_clone(self.repo):
            n_commits = commit_count(self.repo)

            if os.environ.get("GITLAB_CI") and n_commits < 50:
                # Default is GIT_DEPTH of 50 for gitlab
                logging.warning(
                    """
                       Running on a gitlab runner might lead to wrong git revision dates
                       due to a shallow git fetch depth.
                       Make sure to set GIT_DEPTH to 1000 in your .gitlab-ci.yml file.
                       (see https://docs.gitlab.com/ee/user/project/pipelines/settings.html#git-shallow-clone).
                       """
                )
            if os.environ.get("GITHUB_ACTIONS") and n_commits == 1:
                # Default is fetch-depth of 1 for github actions
                logging.warning(
                    """
                       Running on github actions might lead to wrong git revision dates
                       due to a shallow git fetch depth.
                       Try setting fetch-depth to 0 in your github action
                       (see https://github.com/actions/checkout).
                       """
                )

    @staticmethod
    def _date_formats(unix_timestamp: float, locale="en") -> dict:
        """
        Returns different date formats / types.

        Args:
            unix_timestamp (datetiment): a timestamp in seconds since 1970
            locale (str): Locale code of language to use. Defaults to 'en'.

        Returns:
            dict: different date formats
        """

        # Convert to millisecond timestamp
        unix_timestamp = int(unix_timestamp)
        timestamp_in_ms = unix_timestamp * 1000

        revision_date = datetime.utcfromtimestamp(unix_timestamp)
        logging.debug("Revision date: %s - Locale: %s" % (revision_date, locale))

        return {
<<<<<<< HEAD
            'date' : format_date(revision_date, format="long", locale=locale), 
            "datetime": format_datetime(revision_date, format="medium", locale=locale),
            'iso_date' : revision_date.strftime("%Y-%m-%d"), 
            'iso_datetime' : revision_date.strftime("%Y-%m-%d %H:%M:%S"), 
            'timeago' : "<span class='timeago' datetime='%s' locale='%s'></span>" % (timestamp_in_ms, locale)
=======
            "date": format_date(revision_date, format="long", locale=locale),
            "datetime": format_date(revision_date, format="long", locale=locale)
            + " "
            + revision_date.strftime("%H:%M:%S"),
            "iso_date": revision_date.strftime("%Y-%m-%d"),
            "iso_datetime": revision_date.strftime("%Y-%m-%d %H:%M:%S"),
            "timeago": "<span class='timeago' datetime='%s' locale='%s'></span>"
            % (timestamp_in_ms, locale),
>>>>>>> be1e0a3d
        }

    def get_revision_date_for_file(
        self, path: str, locale: str = "en", fallback_to_build_date: bool = False
    ) -> dict:
        """
        Determine localized date variants for a given file

        Args:
            path (str): Location of a markdownfile that is part of a GIT repository
            locale (str, optional): Locale code of language to use. Defaults to 'en'.

        Returns:
            dict: localized date variants
        """
        # perform git log operation
        try:
            unix_timestamp = self.repo.log(path, n=1, date="short", format="%at")
        except GitCommandError as err:
            if fallback_to_build_date:
                unix_timestamp = None
                logging.warning(
                    "Unable to read git logs of '%s'."
                    " Is git log readable?"
                    " Option 'ignoring_missing_git' enabled: so keep building..." % path
                )
            else:
                logging.error(
                    "Unable to read git logs of '%s'. "
                    "To ignore this error, set option 'ignoring_missing_git: true'"
                    % path
                )
                raise err
        except GitCommandNotFound as err:
            if fallback_to_build_date:
                unix_timestamp = None
                logging.warning(
                    "Unable to perform command: git log. Is git installed?"
                    " Option 'ignoring_missing_git' enabled: so keep building..."
                )
            else:
                logging.error(
                    "Unable to perform command: git log. Is git installed?"
                    "To ignore this error, set option 'ignoring_missing_git: true'"
                )
                raise err

        # create timestamp
        if not unix_timestamp:
            unix_timestamp = datetime.utcnow().timestamp()
            logging.warning("%s has no git logs, using current timestamp" % path)

        return self._date_formats(unix_timestamp=unix_timestamp, locale=locale)


def is_shallow_clone(repo: Git) -> bool:
    """
    Helper function to determine if repository
    is a shallow clone.

    References:
    https://github.com/timvink/mkdocs-git-revision-date-localized-plugin/issues/10
    https://stackoverflow.com/a/37203240/5525118

    Args:
        repo (git.Repo): Repository

    Returns:
        bool: If a repo is shallow clone
    """
    return os.path.exists(".git/shallow")


def commit_count(repo: Git) -> bool:
    """
    Helper function to determine the number of commits in a repository

    Args:
        repo (git.Repo): Repository

    Returns:
        count (int): Number of commits
    """
    refs = repo.for_each_ref().split("\n")
    refs = [x.split()[0] for x in refs]

    counts = [int(repo.rev_list(x, count=True, first_parent=True)) for x in refs]
    return max(counts)<|MERGE_RESOLUTION|>--- conflicted
+++ resolved
@@ -2,14 +2,10 @@
 import logging
 import os
 from datetime import datetime
-<<<<<<< HEAD
-from babel.dates import format_date, format_datetime
-=======
 
 # 3rd party
-from babel.dates import format_date
+from babel.dates import format_date, format_datetime
 from git import Git, GitCommandError, GitCommandNotFound
->>>>>>> be1e0a3d
 
 
 class Util:
@@ -63,22 +59,11 @@
         logging.debug("Revision date: %s - Locale: %s" % (revision_date, locale))
 
         return {
-<<<<<<< HEAD
             'date' : format_date(revision_date, format="long", locale=locale), 
             "datetime": format_datetime(revision_date, format="medium", locale=locale),
             'iso_date' : revision_date.strftime("%Y-%m-%d"), 
             'iso_datetime' : revision_date.strftime("%Y-%m-%d %H:%M:%S"), 
             'timeago' : "<span class='timeago' datetime='%s' locale='%s'></span>" % (timestamp_in_ms, locale)
-=======
-            "date": format_date(revision_date, format="long", locale=locale),
-            "datetime": format_date(revision_date, format="long", locale=locale)
-            + " "
-            + revision_date.strftime("%H:%M:%S"),
-            "iso_date": revision_date.strftime("%Y-%m-%d"),
-            "iso_datetime": revision_date.strftime("%Y-%m-%d %H:%M:%S"),
-            "timeago": "<span class='timeago' datetime='%s' locale='%s'></span>"
-            % (timestamp_in_ms, locale),
->>>>>>> be1e0a3d
         }
 
     def get_revision_date_for_file(
